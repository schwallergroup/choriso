--- conflicted
+++ resolved
@@ -396,11 +396,7 @@
    "name": "python",
    "nbconvert_exporter": "python",
    "pygments_lexer": "ipython3",
-<<<<<<< HEAD
-   "version": "3.8.16"
-=======
    "version": "3.9.17"
->>>>>>> b1fc796f
   },
   "vscode": {
    "interpreter": {
